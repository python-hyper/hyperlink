--- conflicted
+++ resolved
@@ -2017,12 +2017,8 @@
 
     .. versionadded:: 18.0.0
     """
-<<<<<<< HEAD
+    
     def __init__(self, url=_EMPTY_URL, lazy=False):
-=======
-
-    def __init__(self, url, lazy=False):
->>>>>>> 0153229f
         # type: (URL, bool) -> None
         self._url = url
         if not lazy:
