--- conflicted
+++ resolved
@@ -1,11 +1,5 @@
 /docs/_build
 tmp.py
-<<<<<<< HEAD
-/htmlcov/
-/htmldocs/
-.coverage.*
-=======
->>>>>>> 02af58ef
 *.py[cod]
 
 # emacs
@@ -35,12 +29,7 @@
 # Installer logs
 pip-log.txt
 
-<<<<<<< HEAD
-# Unit test / coverage reports
-.coverage
-=======
 # Testing
->>>>>>> 02af58ef
 /.tox/
 nosetests.xml
 
