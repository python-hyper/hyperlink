/docs/_build/
tmp.py
*.py[cod]
<<<<<<< HEAD
/.hypothesis/
=======
>>>>>>> 0153229f

# emacs
*~
._*
.\#*
\#*\#

# C extensions
*.so

# Packages
*.egg
*.egg-info
dist
build
eggs
parts
bin
var
sdist
develop-eggs
.installed.cfg
lib
lib64

# Installer logs
pip-log.txt

# Testing
/.tox/
nosetests.xml

# Coverage
/.coverage
/.coverage.*
/htmlcov/
/.mypy_cache/

# Documentation
/htmldocs/

# Documentation
/htmldocs/

# Translations
*.mo

# Mr Developer
.mr.developer.cfg
.project
.pydevproject

# Vim
*.sw[op]

.cache/<|MERGE_RESOLUTION|>--- conflicted
+++ resolved
@@ -1,10 +1,6 @@
 /docs/_build/
 tmp.py
 *.py[cod]
-<<<<<<< HEAD
-/.hypothesis/
-=======
->>>>>>> 0153229f
 
 # emacs
 *~
@@ -35,6 +31,7 @@
 
 # Testing
 /.tox/
+/.hypothesis/
 nosetests.xml
 
 # Coverage
