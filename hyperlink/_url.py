--- conflicted
+++ resolved
@@ -513,21 +513,16 @@
                            _decode_map=_PATH_DECODE_MAP)
 
 
-<<<<<<< HEAD
-def _decode_query_key(text, normalize_case=False):
-    return _percent_decode(text, normalize_case=normalize_case,
-                           _decode_map=_QUERY_KEY_DECODE_MAP)
-
-
-def _decode_query_value(text, normalize_case=False):
-    return _percent_decode(text, normalize_case=normalize_case,
-                           _decode_map=_QUERY_VALUE_DECODE_MAP)
-=======
-def _decode_query_part(text, normalize_case=False, encode_stray_percents=False):
+def _decode_query_key(text, normalize_case=False, encode_stray_percents=False):
     return _percent_decode(text, normalize_case=normalize_case,
                            encode_stray_percents=encode_stray_percents,
-                           _decode_map=_QUERY_DECODE_MAP)
->>>>>>> c19cf489
+                           _decode_map=_QUERY_KEY_DECODE_MAP)
+
+
+def _decode_query_value(text, normalize_case=False, encode_stray_percents=False):
+    return _percent_decode(text, normalize_case=normalize_case,
+                           encode_stray_percents=encode_stray_percents,
+                           _decode_map=_QUERY_VALUE_DECODE_MAP)
 
 
 def _decode_fragment_part(text, normalize_case=False, encode_stray_percents=False):
