--- conflicted
+++ resolved
@@ -229,8 +229,6 @@
         APPVEYOR_REPO_BRANCH APPVEYOR_REPO_COMMIT             \
         APPVEYOR_REPO_COMMIT_AUTHOR_EMAIL                     \
         APPVEYOR_REPO_COMMIT_MESSAGE_EXTENDED
-<<<<<<< HEAD
-=======
 
 
 ##
@@ -271,7 +269,6 @@
         --host=localhost                   \
         "{toxinidir}/docs"                 \
         "{toxworkdir}/docs/html"
->>>>>>> ba695fb7
 
 
 ##
