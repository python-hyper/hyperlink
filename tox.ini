--- conflicted
+++ resolved
@@ -31,13 +31,8 @@
     pypy3: pypy3
 
 deps =
-<<<<<<< HEAD
-    test: coverage==4.5.4
-    test: idna==2.8
-=======
     test: coverage==4.5.4  # rq.filter: <5
     test: idna==2.9
->>>>>>> 1fdad68d
     test: typing==3.7.4.1
     test: {py26,py27,py34}: pytest==4.6.9
     test: {py35,py36,py37,py38}: pytest==5.2.4
