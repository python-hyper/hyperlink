--- conflicted
+++ resolved
@@ -247,12 +247,8 @@
 skip_install = True
 
 deps =
-<<<<<<< HEAD
-    coverage==5.2.1
-=======
     # coverage 5.0 drops Python 3.4 support
     coverage==4.5.4  # rq.filter: <5
->>>>>>> 79e4065c
 
 setenv =
     {[default]setenv}
