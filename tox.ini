[tox]

envlist =
    flake8, mypy, black
    test-py{26,27,34,35,36,37,38,py2,py3}
    coverage_report
    docs
    packaging

skip_missing_interpreters = {tty:True:False}


[default]

basepython = python3.8

deps =
    idna==2.9

setenv =
    PY_MODULE=hyperlink

    PYTHONPYCACHEPREFIX={envtmpdir}/pycache


##
# Default environment: unit tests
##

[testenv]

description = run tests

basepython =
    py26: python2.6
    py27: python2.7
    py34: python3.4
    py35: python3.5
    py36: python3.6
    py37: python3.7
    py38: python3.8
    py39: python3.9

    pypy2: pypy
    pypy3: pypy3

deps =
    {[default]deps}

    # In Python 2, we need to pull in typing, mock
    py{26,27,py2}: typing==3.7.4.1
    py{26,27,py2}: mock==3.0.5  # rq.filter: <4

    # For pytest
    py{26,27,34,py2}: pytest==4.6.11  # rq.filter: <5
    py{35,36,37,38,39,py3}: pytest==5.2.4

    # For code coverage
    {[testenv:coverage_report]deps}
    py{26,27,34,py2}: pytest-cov==2.8.1  # rq.filter: <2.9
    py{35,36,37,38,39,py3}: pytest-cov==2.10.0

    # For hypothesis. Note Python 3.4 isn't supported by hypothesis.
    py{26,27,py2}: hypothesis==4.43.9  # rq.filter: <4.44
    py{35,36,37,38,39,py3}: hypothesis==5.8.6

setenv =
    {[default]setenv}

    COVERAGE_FILE={toxworkdir}/coverage.{envname}
    HYPOTHESIS_STORAGE_DIRECTORY={toxworkdir}/hypothesis

passenv = CI

commands =
    pytest --cov={env:PY_MODULE} --cov-report=term-missing:skip-covered --doctest-modules {posargs:src/{env:PY_MODULE}}


##
# Black code formatting
##

[testenv:black]

description = run Black (linter)

basepython = {[default]basepython}

skip_install = True

deps =
    black==19.10b0

setenv =
    BLACK_LINT_ARGS=--check

commands =
    black {env:BLACK_LINT_ARGS:} {posargs:setup.py src}


[testenv:black-reformat]

description  = {[testenv:black]description} and reformat
basepython   = {[testenv:black]basepython}
skip_install = {[testenv:black]skip_install}
deps         = {[testenv:black]deps}
commands     = {[testenv:black]commands}


##
# Flake8 linting
##

[testenv:flake8]

description = run Flake8 (linter)

basepython = {[default]basepython}

skip_install = True

deps =
    flake8-bugbear==20.1.4
    flake8==3.8.3
    mccabe==0.6.1
    pep8-naming==0.11.1
    pycodestyle==2.6.0
    pydocstyle==5.0.2
    # pin pyflakes pending a release with https://github.com/PyCQA/pyflakes/pull/455
    git+git://github.com/PyCQA/pyflakes@ffe9386#egg=pyflakes

commands =
    flake8 {posargs:setup.py src/{env:PY_MODULE}}


[flake8]

# !!! BRING THE PAIN !!!
select = A,B,C,D,E,F,G,H,I,J,K,L,M,N,O,P,Q,R,S,T,U,V,W,X,Y,Z

show-source  = True
doctests     = True

max-line-length = 80

# Codes: http://flake8.pycqa.org/en/latest/user/error-codes.html
ignore =
    # syntax error in type comment
    F723,

    # function name should be lowercase
    N802,

    # argument name should be lowercase
    N803,

    # variable in function should be lowercase
    N806,

    # variable in class scope should not be mixedCase
    N815,

    # variable in global scope should not be mixedCase
    N816,

    # line break before binary operator
    W503,

    # End of list (allows last item to end with trailing ',')
    EOL

# flake8-import-order: local module name space
application-import-names = deploy


##
# Mypy static type checking
##

[testenv:mypy]

description = run Mypy (static type checker)

basepython = {[default]basepython}

deps =
    mypy==0.782

    {[default]deps}

commands =
    mypy                                       \
        --config-file="{toxinidir}/tox.ini"    \
        --cache-dir="{toxworkdir}/mypy_cache"  \
        {tty:--pretty:}                        \
        {posargs:src}


[mypy]

# Global settings

check_untyped_defs       = True
disallow_any_generics    = True
disallow_incomplete_defs = True
disallow_untyped_defs    = True
no_implicit_optional     = True
show_column_numbers      = True
show_error_codes         = True
strict_optional          = True
warn_no_return           = True
warn_redundant_casts     = True
warn_return_any          = True
warn_unreachable         = True
warn_unused_ignores      = True

# DrawCallable is generic

[mypy-hyperlink.hypothesis]
disallow_any_generics = False
[mypy-hyperlink.test.test_hypothesis]
disallow_any_generics = False

# Don't complain about dependencies known to lack type hints

[mypy-hypothesis]
ignore_missing_imports = True
[mypy-hypothesis.*]
ignore_missing_imports = True

[mypy-idna]
ignore_missing_imports = True


##
# Coverage report
##

[testenv:coverage_report]

description = generate coverage report

depends = test-py{26,27,34,35,36,37,38,39,py2,py3}

basepython = {[default]basepython}

skip_install = True

deps =
    coverage==5.1

setenv =
    {[default]setenv}

    COVERAGE_FILE={toxworkdir}/coverage

commands =
    coverage combine
    - coverage report
    - coverage html


##
# Codecov
##

[testenv:codecov]

description = upload coverage to Codecov

depends = {[coverage_report]depends}

basepython = python

skip_install = True

deps =
    {[testenv:coverage_report]deps}
    codecov==2.1.7

passenv =
    # See https://github.com/codecov/codecov-python/blob/master/README.md#using-tox
    # And CI-specific docs:
    #   https://help.github.com/en/articles/virtual-environments-for-github-actions#default-environment-variables
    #   https://docs.travis-ci.com/user/environment-variables#default-environment-variables
    #   https://www.appveyor.com/docs/environment-variables/
    TOXENV CODECOV_* CI
    GITHUB_*
    TRAVIS TRAVIS_*
    APPVEYOR APPVEYOR_*

setenv =
    {[testenv:coverage_report]setenv}

    COVERAGE_XML={envlogdir}/coverage_report.xml

commands =
    # Note documentation for CI variables in passenv above
    coverage combine
    coverage xml -o "{env:COVERAGE_XML}"
    codecov --file="{env:COVERAGE_XML}" --env                 \
        GITHUB_REF GITHUB_COMMIT GITHUB_USER GITHUB_WORKFLOW  \
        TRAVIS_BRANCH TRAVIS_BUILD_WEB_URL                    \
        TRAVIS_COMMIT TRAVIS_COMMIT_MESSAGE                   \
        APPVEYOR_REPO_BRANCH APPVEYOR_REPO_COMMIT             \
        APPVEYOR_REPO_COMMIT_AUTHOR_EMAIL                     \
        APPVEYOR_REPO_COMMIT_MESSAGE_EXTENDED


##
# Documentation
##

[testenv:docs]

description = build documentation

basepython = {[default]basepython}

deps =
<<<<<<< HEAD
    Sphinx==3.1.1
=======
    Sphinx==2.4.4
>>>>>>> a049373b
    sphinx-rtd-theme==0.5.0

commands =
    sphinx-build                           \
        -b html -d "{envtmpdir}/doctrees"  \
        "{toxinidir}/docs"                 \
        "{toxinidir}/htmldocs"


[testenv:docs-auto]

description = build documentation and rebuild automatically

basepython = {[default]basepython}

deps =
    {[testenv:docs]deps}
    sphinx-autobuild==0.7.1

commands =
    sphinx-autobuild                       \
        -b html -d "{envtmpdir}/doctrees"  \
        --host=localhost                   \
        "{toxinidir}/docs"                 \
        "{toxinidir}/htmldocs"


##
# Packaging
##

[testenv:packaging]

description = check for potential packaging problems

basepython = {[default]basepython}

skip_install = True

deps =
   check-manifest==0.42
   readme-renderer==26.0
<<<<<<< HEAD
   twine==3.2.0
=======
   twine==3.1.1
>>>>>>> a049373b

commands =
   check-manifest
   pip wheel --wheel-dir "{envtmpdir}/dist" --no-deps {toxinidir}
   twine check "{envtmpdir}/dist/"*<|MERGE_RESOLUTION|>--- conflicted
+++ resolved
@@ -318,11 +318,7 @@
 basepython = {[default]basepython}
 
 deps =
-<<<<<<< HEAD
-    Sphinx==3.1.1
-=======
     Sphinx==2.4.4
->>>>>>> a049373b
     sphinx-rtd-theme==0.5.0
 
 commands =
@@ -365,11 +361,7 @@
 deps =
    check-manifest==0.42
    readme-renderer==26.0
-<<<<<<< HEAD
    twine==3.2.0
-=======
-   twine==3.1.1
->>>>>>> a049373b
 
 commands =
    check-manifest
