[tox]

envlist =
    flake8, mypy
    test-py{26,27,34,35,36,37,38,py2,py3}
    coverage_report
    docs
    packaging

skip_missing_interpreters = {tty:True:False}


[default]

basepython = python3.8

deps =
    idna==2.9

    test: typing==3.7.4.1
    test: {[testenv:coverage_report]deps}
    test-{py26,py27,py34}: pytest==4.6.9
    test-{py35,py36,py37,py38}: pytest==5.2.4
    test: pytest-cov==2.8.1

setenv =
    PY_MODULE=hyperlink

    PYTHONPYCACHEPREFIX={envtmpdir}/pycache


##
# Default environment: unit tests
##

[testenv]

description = run tests

basepython =
    py26: python2.6
    py27: python2.7
    py34: python3.4
    py35: python3.5
    py36: python3.6
    py37: python3.7
    py38: python3.8
    py39: python3.9

    pypy2: pypy
    pypy3: pypy3

deps = {[default]deps}

setenv =
    {[default]setenv}

    test: COVERAGE_FILE={toxworkdir}/coverage.{envname}

commands =
    test: pytest --cov={env:PY_MODULE} --cov-report=term-missing:skip-covered --doctest-modules {posargs:src/{env:PY_MODULE}}


##
# Flake8 linting
##

[testenv:flake8]

description = run Flake8 (linter)

basepython = {[default]basepython}

skip_install = True

deps =
    flake8-bugbear==20.1.4
    flake8==3.7.9
    mccabe==0.6.1
    pep8-naming==0.10.0
    pycodestyle==2.5.0
    pydocstyle==5.0.2
    # pin pyflakes pending a release with https://github.com/PyCQA/pyflakes/pull/455
    git+git://github.com/PyCQA/pyflakes@ffe9386#egg=pyflakes

commands =
    flake8 {posargs:src/{env:PY_MODULE}}


[flake8]

# !!! BRING THE PAIN !!!
select = A,B,C,D,E,F,G,H,I,J,K,L,M,N,O,P,Q,R,S,T,U,V,W,X,Y,Z

show-source  = True
doctests     = True

# Codes: http://flake8.pycqa.org/en/latest/user/error-codes.html
ignore =
    # syntax error in type comment
    F723,

    # function name should be lowercase
    N802,

    # argument name should be lowercase
    N803,

    # variable in function should be lowercase
    N806,

    # variable in class scope should not be mixedCase
    N815,

    # variable in global scope should not be mixedCase
    N816,

    # line break after binary operator
    W504,

    # End of list (allows last item to end with trailing ',')
    EOL

# flake8-import-order: local module name space
application-import-names = deploy


##
# Mypy static type checking
##

[testenv:mypy]

description = run Mypy (static type checker)

basepython = {[default]basepython}

deps =
    mypy==0.770

    {[default]deps}

commands =
    mypy                                       \
        --config-file="{toxinidir}/tox.ini"    \
        --cache-dir="{toxworkdir}/mypy_cache"  \
        {tty:--pretty:}                        \
        {posargs:src}


[mypy]

# Global settings

check_untyped_defs       = True
disallow_any_generics    = True
disallow_incomplete_defs = True
disallow_untyped_defs    = True
no_implicit_optional     = True
show_column_numbers      = True
show_error_codes         = True
strict_optional          = True
warn_no_return           = True
warn_redundant_casts     = True
warn_return_any          = True
warn_unreachable         = True
warn_unused_ignores      = True

# Don't complain about dependencies known to lack type hints

[mypy-idna]
ignore_missing_imports = True


##
# Coverage report
##

[testenv:coverage_report]

description = generate coverage report

depends = test-py{26,27,34,35,36,37,38,py,py3}

basepython = {[default]basepython}

skip_install = True

deps =
<<<<<<< HEAD
    coverage==5.0.4
=======
    coverage==4.5.4  # rq.filter: <5  # coverage 5.0 drops Python 3.4 support
>>>>>>> 9a6607fa

setenv =
    {[default]setenv}

    COVERAGE_FILE={toxworkdir}/coverage

commands =
    coverage combine
    - coverage report
    - coverage html


##
# Codecov
##

[testenv:codecov]

description = upload coverage to Codecov

depends = {[coverage_report]depends}

basepython = python

skip_install = True

deps =
    {[testenv:coverage_report]deps}
    codecov==2.0.22

passenv =
    # See https://github.com/codecov/codecov-python/blob/master/README.md#using-tox
    # And CI-specific docs:
    #   https://help.github.com/en/articles/virtual-environments-for-github-actions#default-environment-variables
    #   https://docs.travis-ci.com/user/environment-variables#default-environment-variables
    #   https://www.appveyor.com/docs/environment-variables/
    TOXENV CODECOV_* CI
    GITHUB_*
    TRAVIS TRAVIS_*
    APPVEYOR APPVEYOR_*

setenv =
    {[testenv:coverage_report]setenv}

    COVERAGE_XML={envlogdir}/coverage_report.xml

commands =
    # Note documentation for CI variables in passenv above
    coverage combine
    coverage xml -o "{env:COVERAGE_XML}"
    codecov --file="{env:COVERAGE_XML}" --env                 \
        GITHUB_REF GITHUB_COMMIT GITHUB_USER GITHUB_WORKFLOW  \
        TRAVIS_BRANCH TRAVIS_BUILD_WEB_URL                    \
        TRAVIS_COMMIT TRAVIS_COMMIT_MESSAGE                   \
        APPVEYOR_REPO_BRANCH APPVEYOR_REPO_COMMIT             \
        APPVEYOR_REPO_COMMIT_AUTHOR_EMAIL                     \
        APPVEYOR_REPO_COMMIT_MESSAGE_EXTENDED


##
# Documentation
##

[testenv:docs]

description = build documentation

basepython = {[default]basepython}

deps =
    Sphinx==3.0.0
    sphinx-rtd-theme==0.4.3

commands =
    sphinx-build                           \
        -b html -d "{envtmpdir}/doctrees"  \
        "{toxinidir}/docs"                 \
        "{toxworkdir}/htmldocs"


[testenv:docs-auto]

description = build documentation and rebuild automatically

basepython = {[default]basepython}

deps =
    {[testenv:docs]deps}
    sphinx-autobuild==0.7.1

commands =
    sphinx-autobuild                       \
        -b html -d "{envtmpdir}/doctrees"  \
        --host=localhost                   \
        "{toxinidir}/docs"                 \
        "{toxworkdir}/htmldocs"


##
# Packaging
##

[testenv:packaging]

description = check for potential packaging problems

basepython = {[default]basepython}

skip_install = True

deps =
   check-manifest==0.41
   readme-renderer==25.0
   twine==3.1.1

commands =
   check-manifest
   pip wheel --wheel-dir "{envtmpdir}/dist" --no-deps {toxinidir}
   twine check "{envtmpdir}/dist/"*<|MERGE_RESOLUTION|>--- conflicted
+++ resolved
@@ -187,11 +187,7 @@
 skip_install = True
 
 deps =
-<<<<<<< HEAD
-    coverage==5.0.4
-=======
     coverage==4.5.4  # rq.filter: <5  # coverage 5.0 drops Python 3.4 support
->>>>>>> 9a6607fa
 
 setenv =
     {[default]setenv}
