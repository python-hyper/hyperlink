--- conflicted
+++ resolved
@@ -1,28 +1,22 @@
 [tox]
-<<<<<<< HEAD
 envlist = py26,py27,py34,py35,py36,pypy,coverage-report
-
-=======
-envlist = py26,py27,py34,pypy,coverage-report
->>>>>>> 4ec496dc
 
 [testenv]
 changedir = .tox
 deps = -rrequirements-test.txt
-<<<<<<< HEAD
 commands = python -m pytest --doctest-modules {envsitepackagesdir}/hyperlink {posargs}
 
 
 [testenv:py27]
 changedir = .tox
 deps = -rrequirements-test.txt
-commands = coverage run --parallel --source {envsitepackagesdir}/hyperlink -m pytest --doctest-modules {envsitepackagesdir}/hyperlink {posargs}
+commands = coverage run --parallel --rcfile {toxinidir}/.tox-coveragerc -m pytest --doctest-modules {envsitepackagesdir}/hyperlink {posargs}
 
 
 [testenv:py36]
 changedir = .tox
 deps = -rrequirements-test.txt
-commands = coverage run --parallel --source {envsitepackagesdir}/hyperlink -m pytest --doctest-modules {envsitepackagesdir}/hyperlink {posargs}
+commands = coverage run --parallel --rcfile {toxinidir}/.tox-coveragerc -m pytest --doctest-modules {envsitepackagesdir}/hyperlink {posargs}
 
 
 # Uses default basepython otherwise reporting doesn't work on Travis where
@@ -30,17 +24,5 @@
 [testenv:coverage-report]
 changedir = .tox
 deps = coverage
-skip_install = true
-commands =
-    coverage combine
-    coverage report
-=======
-commands = coverage run --parallel --rcfile {toxinidir}/.tox-coveragerc -m pytest --doctest-modules {envsitepackagesdir}/hyperlink
-
-
-[testenv:coverage-report]
-changedir = .tox
-deps = coverage
 commands = coverage combine --rcfile {toxinidir}/.tox-coveragerc
-           coverage report --rcfile {toxinidir}/.tox-coveragerc
->>>>>>> 4ec496dc
+           coverage report --rcfile {toxinidir}/.tox-coveragerc