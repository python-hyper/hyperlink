--- conflicted
+++ resolved
@@ -84,13 +84,9 @@
     flake8==3.7.9
     mccabe==0.6.1
     pep8-naming==0.9.1
-<<<<<<< HEAD
-    pydocstyle==4.0.1
+    pydocstyle==5.0.0
     # pin pyflakes pending a release with https://github.com/PyCQA/pyflakes/pull/455
     git+git://github.com/PyCQA/pyflakes@ffe9386#egg=pyflakes
-=======
-    pydocstyle==5.0.0
->>>>>>> 61ddcb2b
 
 commands =
     flake8 {posargs:src/{env:PY_MODULE}}
